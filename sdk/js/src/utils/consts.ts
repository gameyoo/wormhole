--- conflicted
+++ resolved
@@ -1,17 +1,10 @@
-<<<<<<< HEAD
-<<<<<<< HEAD
-export type ChainId = 1 | 2 | 3 | 4 | 5 | 6 | 7| 10001;
-=======
-export type ChainId = 1 | 2 | 3 | 4 | 5 | 6 | 7 | 10001;
->>>>>>> origin/dev.v2
-=======
 export type ChainId = 1 | 2 | 3 | 4 | 5 | 6 | 7 | 8 | 10001;
->>>>>>> e0e22e54
 export const CHAIN_ID_SOLANA: ChainId = 1;
 export const CHAIN_ID_ETH: ChainId = 2;
 export const CHAIN_ID_TERRA: ChainId = 3;
 export const CHAIN_ID_BSC: ChainId = 4;
 export const CHAIN_ID_POLYGON: ChainId = 5;
+export const CHAIN_ID_AVAX: ChainId = 6;
 export const CHAIN_ID_OASIS: ChainId = 7;
 export const CHAIN_ID_ALGORAND: ChainId = 8;
 export const CHAIN_ID_ETHEREUM_ROPSTEN: ChainId = 10001;
