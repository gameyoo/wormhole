--- conflicted
+++ resolved
@@ -15,11 +15,8 @@
   CHAIN_ID_BSC = 4;
   CHAIN_ID_POLYGON = 5;
   CHAIN_ID_AVALANCHE = 6;
-<<<<<<< HEAD
-  CHAIN_ID_ALGORAND = 7;
-=======
   CHAIN_ID_OASIS = 7;
->>>>>>> af34f454
+  CHAIN_ID_ALGORAND = 8;
   // Special case - Eth has two testnets. CHAIN_ID_ETHEREUM is Goerli,
   // but we also want to connect to Ropsten, so we add a separate chain.
   CHAIN_ID_ETHEREUM_ROPSTEN = 10001;
