--- conflicted
+++ resolved
@@ -20,15 +20,8 @@
 
 ENV ALGORAND_DATA=/network/Node
 
-<<<<<<< HEAD
-ADD requirements.txt /setup/
-RUN apt-get update
-RUN apt-get install -y python3-pip
-RUN pip install -r /setup/requirements.txt
-=======
 ADD Pipfile.lock /setup/
 ADD Pipfile /setup/
 RUN apt-get update
 RUN apt-get install -y python3-pip
-RUN pip install pipenv
->>>>>>> 2ccfe664
+RUN pip install pipenv